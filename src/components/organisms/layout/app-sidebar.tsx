"use client";

import {
  Users,
  Video,
  Brain,
  Share2,
  Settings,
  Shield,
  Presentation,
  LayoutDashboard,
  Globe,
} from "lucide-react";
import Link from "next/link";
import { cn } from "@/lib/utils";
import { usePathname } from "next/navigation";
import { useAppSelector } from "@/redux/store";
import { useMemo } from "react";

import {
  Sidebar,
  useSidebar,
  SidebarRail,
  SidebarFooter,
  SidebarHeader,
  SidebarContent,
  SidebarTrigger,
} from "@/components/ui/sidebar";
import { Button } from "@/components/ui/button";

import LogoutButton from "../auth/LogoutButton";
import Image from "next/image";

// Define types for menu items
interface MenuItem {
  href: string;
  title: string;
  badge?: string;
  icon: React.ComponentType<{ className?: string }>;
}

interface SubMenuGroup {
  title: string;
  items: MenuItem[];
}

const mainMenuItems: MenuItem[] = [
  {
    title: "Home",
    icon: LayoutDashboard,
    href: "/",
  },
  {
    title: "Communities",
    icon: Users,
    href: "/communities",
  },
  {
    title: "Admin Dashboard",
    icon: Shield,
    href: "/admin/dashboard",
  },
  // {
  //   title: "Guides",
  //   icon: BookOpen,
  //   href: "/guides",
  // },
  // {
  //   title: "Diversity Tracker",
  //   icon: Users2,
  //   href: "/diversity-tracker",
  // },
];

const subMenuGroups: SubMenuGroup[] = [
  {
    title: "SI HER GUIDES",
    items: [
      { title: "Sessions", icon: Video, href: "/guides/sessions" },
      { title: "Ideas Lab", icon: Brain, href: "/guides/ideas-lab" },
      { title: "SI Her Publisher", icon: Globe, href: "/publisher" },
      { title: "Go Live (Coming Soon) ", icon: Share2, href: "/#" },
    ],
  },
  {
    title: "SI U SCHOLARS",
    items: [
      { title: "Sessions", icon: Video, href: "/scholars/sessions" },
      // {
      //   title: "Web3 Natives",
      //   icon: UserSquare2,
      //   href: "/web3-natives",
      // },
      { title: "Ideas Lab", icon: Brain, href: "/scholars/ideas-lab" },
    ],
  },
  {
    title: "GROW3DGE PROGRAM",
    items: [
      {
        title: "Sessions",
        icon: Presentation,
        href: "/grow3dge/grow3dge-sessions",
      },
      {
        title: "Ideas Lab",
        icon: Brain,
        href: "/grow3dge/ideas-lab",
      },
      // {
      //   title: "Grow3dge Playbook",
      //   icon: ScrollText,
      //   href: "/grow3dge/grow3dge-playbook",
      // },
    ],
  },
  // {
  //   title: "DEAI WEB3 PARTICIPANTS",
  //   items: [
  //     { title: "DEAI Web3 Sessions", icon: Video, href: "/deai-web3-sessions" },
  //   ],
  // },
];

export function AppSidebar() {
  const pathname = usePathname();
  const { open, isMobile, setOpenMobile } = useSidebar();
  const currentUser = useAppSelector((state) => state.user);

  // Get user roles for filtering menu items
  const userRoles = currentUser?.user?.roles || [];
  const isAdmin = userRoles.includes("admin");
  const isGuide = userRoles.includes("guide");
  const isScholar = userRoles.includes("scholar");
  const isPartner = userRoles.includes("partner");

  // Filter menu items based on roles
  const filteredMainMenuItems = useMemo(() => {
    if (isAdmin) {
      // Admin sees all main menu items
      return mainMenuItems;
    }
    
    // For non-admin users, filter out admin dashboard
    return mainMenuItems.filter(item => item.href !== "/admin/dashboard");
  }, [isAdmin]);

  const filteredSubMenuGroups = useMemo(() => {
    if (isAdmin) {
      // Admin sees all submenu groups
      return subMenuGroups;
    }

    return subMenuGroups.filter(group => {
      if (group.title === "SI HER GUIDES" && (isGuide || isAdmin)) {
        return true;
      }
      if (group.title === "SI U SCHOLARS" && (isScholar || isAdmin)) {
        return true;
      }
      if (group.title === "GROW3DGE PROGRAM" && (isPartner || isAdmin)) {
        return true;
      }
      return false;
    });
  }, [isAdmin, isGuide, isScholar, isPartner]);

  if (!open) return null;

  // Function to handle menu item clicks and close sidebar on mobile
  const handleLinkClick = () => {
    if (isMobile) {
      setOpenMobile(false);
    }
  };

  const allMenuItems: MenuItem[] = [
    ...filteredMainMenuItems,
    ...filteredSubMenuGroups.flatMap((group) => group.items),
  ];

  const longestMatchingHref = allMenuItems
    .filter((item) => {
      if (item.href === "/") {
        return pathname === "/";
      }
      return pathname.startsWith(item.href);
    })
    .sort((a, b) => b.href.length - a.href.length)[0]?.href;

  const isActive = (href: string) => {
    return href === longestMatchingHref;
  };

  return (
    <div>
      <Sidebar className={cn("border-r !bg-white border", !open && "!w-0")}>
        <SidebarHeader className="!py-8 !px-6 bg-white">
          <div className="flex items-center justify-between w-full">
            <Link
              href="/"
              className={cn(!open ? " " : "")}
              onClick={handleLinkClick}
            >
              <div className="px-4">
                <Image
                  src={"/logo.svg"}
                  alt={"Logo"}
                  width={120}
                  height={40}
                  className="!h-6 sm:!h-8 w-auto object-contain"
                />
              </div>
            </Link>
            <SidebarTrigger />
          </div>
        </SidebarHeader>
        <SidebarContent className={cn("!px-6 !bg-white", !open && "w-0")}>
          <div className="flex flex-col gap-4">
            <div className="flex flex-col">
<<<<<<< HEAD
              {filteredMainMenuItems.map((item) => (
                <Link key={item.href} href={item.href} onClick={handleLinkClick}>
=======
              {mainMenuItems.map((item) => (
                <Link
                  key={item.href}
                  href={item.href}
                  onClick={handleLinkClick}
                >
>>>>>>> 1536e486
                  <Button
                    variant="ghost"
                    className={cn(
                      "w-full !px-2.5 justify-start h-11 text-sm cursor-pointer",
                      isActive(item.href) && "bg-purple-50 text-purple-600"
                    )}
                  >
                    <item.icon className="mr-2 h-6 w-6" />
                    {item.title}
                  </Button>
                </Link>
              ))}
            </div>

            {filteredSubMenuGroups.map((group) => (
              <div key={group.title} className="">
                <h3 className="font-medium text-xs text-[#6D6D6D] pr-4 !mb-2">
                  {group.title}
                </h3>
                {group.items.map((item) => (
                  <Link
                    key={item.href}
                    href={item.href}
                    onClick={handleLinkClick}
                  >
                    <Button
                      variant="ghost"
                      className={cn(
                        "w-full !px-2.5 !py-1.5 justify-start h-11 text-black cursor-pointer",
                        isActive(item.href) && "bg-purple-50 text-purple-600"
                      )}
                    >
                      <item.icon className="mr-2 h-6 w-6" />
                      <span className="flex-1 text-left text-sm">
                        {item.title}
                      </span>
                      {item.badge && (
                        <span className="text-xs text-gray-400">
                          {item.badge}
                        </span>
                      )}
                    </Button>
                  </Link>
                ))}
              </div>
            ))}
          </div>
        </SidebarContent>
        <SidebarFooter className="mt-auto px-6 !pb-5 !pt-4 gap-0 space-y-0 bg-white">
          <Link href="/settings" onClick={handleLinkClick}>
            <Button
              variant="ghost"
              className="w-full justify-start h-11 !px-2.5"
            >
              <Settings className="mr-2 h-6 w-6" />
              Settings
            </Button>
          </Link>

          <LogoutButton />
        </SidebarFooter>
        <SidebarRail />
      </Sidebar>
    </div>
  );
}<|MERGE_RESOLUTION|>--- conflicted
+++ resolved
@@ -218,17 +218,8 @@
         <SidebarContent className={cn("!px-6 !bg-white", !open && "w-0")}>
           <div className="flex flex-col gap-4">
             <div className="flex flex-col">
-<<<<<<< HEAD
               {filteredMainMenuItems.map((item) => (
                 <Link key={item.href} href={item.href} onClick={handleLinkClick}>
-=======
-              {mainMenuItems.map((item) => (
-                <Link
-                  key={item.href}
-                  href={item.href}
-                  onClick={handleLinkClick}
-                >
->>>>>>> 1536e486
                   <Button
                     variant="ghost"
                     className={cn(

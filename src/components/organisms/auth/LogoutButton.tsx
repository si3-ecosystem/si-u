"use client";
import { LogOut } from "lucide-react";
import React, { useState } from "react";
<<<<<<< HEAD

=======
>>>>>>> 1536e486
import { Button } from "@/components/ui/button";
import ConfirmLogoutDialog from "./ConfirmLogoutDialog";
import { useDispatch } from "react-redux";
import { setLogoutModalOpen } from "@/redux/slice/modalSlice";
import { UnifiedAuthService } from "@/services/authService";

const LogoutButton = () => {
  const dispatch = useDispatch();

  const [isLoading, setIsLoading] = useState(false);

  const handleLogoutClick = () => {
    dispatch(setLogoutModalOpen(true));
  };

  const handleConfirmLogout = async () => {
    try {
      setIsLoading(true);

      console.log("[LogoutButton] Starting logout process...");

      // Close modal first
      dispatch(setLogoutModalOpen(false));

<<<<<<< HEAD
      // Use UnifiedAuthService for comprehensive logout with redirect
      // The service now handles all cleanup and redirect internally
      await UnifiedAuthService.logout({ redirect: true });

      console.log('[LogoutButton] Logout process initiated successfully');

    } catch (error) {
      console.error('[LogoutButton] Logout error:', error);
      dispatch(setLogoutModalOpen(false));

      // Enhanced error handling - try emergency cleanup
      try {
        console.log('[LogoutButton] Attempting emergency cleanup...');
        
        // Force clear all storage
        if (typeof window !== 'undefined') {
          localStorage.clear();
          sessionStorage.clear();
          
          // Clear all cookies
          document.cookie.split(';').forEach((cookie) => {
            const eqPos = cookie.indexOf('=');
            const name = eqPos > -1 ? cookie.substr(0, eqPos).trim() : cookie.trim();
            if (name) {
              document.cookie = `${name}=; expires=Thu, 01 Jan 1970 00:00:00 UTC; path=/;`;
            }
          });
        }
        
        console.log('[LogoutButton] Emergency cleanup completed');
      } catch (cleanupError) {
        console.error('[LogoutButton] Emergency cleanup failed:', cleanupError);
      }

      // Force redirect even on error as ultimate fallback
      if (typeof window !== 'undefined') {
        console.log('[LogoutButton] Force redirecting due to error...');
        
        // The auth service should have handled cleanup, but ensure redirect happens
        setTimeout(() => {
          window.location.replace('/login');
        }, 500);
=======
      console.log("[LogoutButton] Logout complete, forcing redirect...");

      // Force immediate redirect with page reload to ensure clean state
      if (typeof window !== "undefined") {
        // Clear any remaining cookies manually as backup
        document.cookie =
          "si3-jwt=; expires=Thu, 01 Jan 1970 00:00:00 UTC; path=/;";

        // Force redirect with replace to prevent back navigation
        window.location.replace("/login");
      }
    } catch (error) {
      console.error("Logout error:", error);
      dispatch(setLogoutModalOpen(false));

      // Force redirect even on error
      if (typeof window !== "undefined") {
        console.log("[LogoutButton] Redirecting to login page (error case)");
        // Clear cookies manually
        document.cookie =
          "si3-jwt=; expires=Thu, 01 Jan 1970 00:00:00 UTC; path=/;";
        window.location.replace("/login");
>>>>>>> 1536e486
      }
    } finally {
      setIsLoading(false);
    }
  };

  return (
    <>
      <Button
        variant="ghost"
        className="w-full justify-start h-11 text-red-500 !px-2.5"
        onClick={handleLogoutClick}
      >
        <LogOut className="mr-2 h-6 w-6" />
        Logout
      </Button>

      <ConfirmLogoutDialog
        isLoading={isLoading}
        handleConfirmLogout={handleConfirmLogout}
      />
    </>
  );
};

export default LogoutButton;<|MERGE_RESOLUTION|>--- conflicted
+++ resolved
@@ -1,10 +1,7 @@
 "use client";
 import { LogOut } from "lucide-react";
 import React, { useState } from "react";
-<<<<<<< HEAD
 
-=======
->>>>>>> 1536e486
 import { Button } from "@/components/ui/button";
 import ConfirmLogoutDialog from "./ConfirmLogoutDialog";
 import { useDispatch } from "react-redux";
@@ -29,7 +26,6 @@
       // Close modal first
       dispatch(setLogoutModalOpen(false));
 
-<<<<<<< HEAD
       // Use UnifiedAuthService for comprehensive logout with redirect
       // The service now handles all cleanup and redirect internally
       await UnifiedAuthService.logout({ redirect: true });
@@ -43,12 +39,12 @@
       // Enhanced error handling - try emergency cleanup
       try {
         console.log('[LogoutButton] Attempting emergency cleanup...');
-        
+
         // Force clear all storage
         if (typeof window !== 'undefined') {
           localStorage.clear();
           sessionStorage.clear();
-          
+
           // Clear all cookies
           document.cookie.split(';').forEach((cookie) => {
             const eqPos = cookie.indexOf('=');
@@ -58,7 +54,7 @@
             }
           });
         }
-        
+
         console.log('[LogoutButton] Emergency cleanup completed');
       } catch (cleanupError) {
         console.error('[LogoutButton] Emergency cleanup failed:', cleanupError);
@@ -67,35 +63,11 @@
       // Force redirect even on error as ultimate fallback
       if (typeof window !== 'undefined') {
         console.log('[LogoutButton] Force redirecting due to error...');
-        
+
         // The auth service should have handled cleanup, but ensure redirect happens
         setTimeout(() => {
           window.location.replace('/login');
         }, 500);
-=======
-      console.log("[LogoutButton] Logout complete, forcing redirect...");
-
-      // Force immediate redirect with page reload to ensure clean state
-      if (typeof window !== "undefined") {
-        // Clear any remaining cookies manually as backup
-        document.cookie =
-          "si3-jwt=; expires=Thu, 01 Jan 1970 00:00:00 UTC; path=/;";
-
-        // Force redirect with replace to prevent back navigation
-        window.location.replace("/login");
-      }
-    } catch (error) {
-      console.error("Logout error:", error);
-      dispatch(setLogoutModalOpen(false));
-
-      // Force redirect even on error
-      if (typeof window !== "undefined") {
-        console.log("[LogoutButton] Redirecting to login page (error case)");
-        // Clear cookies manually
-        document.cookie =
-          "si3-jwt=; expires=Thu, 01 Jan 1970 00:00:00 UTC; path=/;";
-        window.location.replace("/login");
->>>>>>> 1536e486
       }
     } finally {
       setIsLoading(false);

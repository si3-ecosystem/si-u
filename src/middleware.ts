import { NextRequest, NextResponse } from 'next/server';

export function middleware(request: NextRequest) {
  const response = NextResponse.next();

<<<<<<< HEAD
  // If JWT verification failed but cookie exists, clear it
  const jwtCookie = request.cookies.get("si3-jwt");
  if (!user && jwtCookie?.value) {
    console.log("[Middleware] Invalid JWT detected, clearing cookie and redirecting to login");
    const response = NextResponse.redirect(new URL("/login", request.url));
    response.cookies.set("si3-jwt", "", {
      expires: new Date(0),
      path: "/",
    });
    return response;
  }

  const isAuthenticated = !!user;
  // const isAdmin = isAuthenticated && user?.roles?.includes("admin");
  const isAdmin = true; // Temporarily disable admin check for testing
  const isGuide = isAuthenticated && user?.roles?.includes("guide");
  const isPartner = isAuthenticated && user?.roles?.includes("partner");
  const isVerified = isAuthenticated && user?.isVerified;
=======
  // Get the JWT token from cookies
  const token = request.cookies.get('si3-jwt')?.value;
>>>>>>> c0498a61

  console.log('[Next.js Middleware] Processing request:', {
    pathname: request.nextUrl.pathname,
    hasToken: !!token,
    tokenLength: token?.length,
    cookies: request.cookies.getAll().map(c => ({ name: c.name, hasValue: !!c.value }))
  });

  // Note: We don't need to add Authorization header for /api/ routes
  // because those are Next.js API routes, not backend API calls
  // The backend API calls are made directly to localhost:8080 and will include cookies automatically

  // For authentication routes, handle redirects
  if (request.nextUrl.pathname === '/login') {
    if (token) {
      console.log('[Middleware] User has token, redirecting from login to dashboard');
      return NextResponse.redirect(new URL('/dashboard', request.url));
    }
  }

  // For protected routes, check authentication
  const protectedRoutes = ['/dashboard', '/profile', '/settings', '/admin'];
  const isProtectedRoute = protectedRoutes.some(route => 
    request.nextUrl.pathname.startsWith(route)
  );

  if (isProtectedRoute && !token) {
    console.log('[Middleware] Protected route accessed without token, redirecting to login');
    return NextResponse.redirect(new URL('/login', request.url));
  }

  return response;
}

export const config = {
  matcher: [
    /*
     * Match all request paths except for the ones starting with:
     * - _next/static (static files)
     * - _next/image (image optimization files)
     * - favicon.ico (favicon file)
     * - public folder
     * - fonts folder
     * - .well-known folder
     */
    '/((?!_next/static|_next/image|favicon.ico|public/|fonts/|\\.well-known/).*)',
  ],
};<|MERGE_RESOLUTION|>--- conflicted
+++ resolved
@@ -3,29 +3,8 @@
 export function middleware(request: NextRequest) {
   const response = NextResponse.next();
 
-<<<<<<< HEAD
-  // If JWT verification failed but cookie exists, clear it
-  const jwtCookie = request.cookies.get("si3-jwt");
-  if (!user && jwtCookie?.value) {
-    console.log("[Middleware] Invalid JWT detected, clearing cookie and redirecting to login");
-    const response = NextResponse.redirect(new URL("/login", request.url));
-    response.cookies.set("si3-jwt", "", {
-      expires: new Date(0),
-      path: "/",
-    });
-    return response;
-  }
-
-  const isAuthenticated = !!user;
-  // const isAdmin = isAuthenticated && user?.roles?.includes("admin");
-  const isAdmin = true; // Temporarily disable admin check for testing
-  const isGuide = isAuthenticated && user?.roles?.includes("guide");
-  const isPartner = isAuthenticated && user?.roles?.includes("partner");
-  const isVerified = isAuthenticated && user?.isVerified;
-=======
   // Get the JWT token from cookies
   const token = request.cookies.get('si3-jwt')?.value;
->>>>>>> c0498a61
 
   console.log('[Next.js Middleware] Processing request:', {
     pathname: request.nextUrl.pathname,

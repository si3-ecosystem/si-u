// "use client"

// import { useState, useEffect } from "react"
// import { Dialog, DialogContent, DialogTitle } from "@/components/ui/dialog"
// import { Button } from "@/components/ui/button"
// import { Input } from "@/components/ui/input"
// import { Label } from "@/components/ui/label"
// import { Textarea } from "@/components/ui/textarea"
// import { Select, SelectContent, SelectItem, SelectTrigger, SelectValue } from "@/components/ui/select"
// import { Switch } from "@/components/ui/switch"
// import { Alert, AlertDescription } from "@/components/ui/alert"
// import { X, Calendar, Clock, Globe, Award, Info, CheckCircle, AlertCircle } from "lucide-react"
// import { useAppSelector } from '@/redux/store';
// // Removed direct Sanity imports - now using API routes

// interface CreateSessionModalProps {
//   open: boolean
//   onOpenChange: (open: boolean) => void
//   existingSession?: any
//   mode?: 'create' | 'edit'
//   onSaved?: (session: any) => void
// }

// interface NotificationState {
//   show: boolean
//   type: 'success' | 'error' | 'warning'
//   title: string
//   message: string
// }

// export default function CreateSessionModal({ open, onOpenChange, existingSession, mode = 'create', onSaved }: CreateSessionModalProps) {
//   const [currentStep, setCurrentStep] = useState(1)

//   const [notification, setNotification] = useState<NotificationState>({
//     show: false,
//     type: 'success',
//     title: '',
//     message: ''
//   })

//   const [formData, setFormData] = useState({
//     title: "",
//     description: "",
//     sessionType: "Web3 Education",
//     date: "March, 4th, 2025",
//     startTime: "10:40 am",
//     endTime: "11:40 am",
//     duration: "60 mins",
//     timezone: "(GMT+01:00) Central European Standard Time",
//     accessType: "Public",
//     maxParticipants: "100",
//     proofOfAttendance: true,
//     claimMethod: "Auto-mint",
//     nftTitle: "",
//     claimOpens: "",
//     claimCloses: "",
//     attendanceRequirement: "30 mins",
//     unlockEventLink: "",
//     huddle01Link: "",
//   })

//   const [isSubmitting, setIsSubmitting] = useState(false)

//   const user = useAppSelector((state) => state.authV2.user);
//   // const isBetaTester = user?.email === 'kara@si3.space';
//   const isBetaTester = user?.email === 'shayanabbasi006@gmail.com';

//   // Populate form data when editing existing session
//   useEffect(() => {
//     if (mode === 'edit' && existingSession && open) {
//       setFormData({
//         title: existingSession.title || "",
//         description: existingSession.description || "",
//         sessionType: existingSession.sessionType || "Web3 Education",
//         date: existingSession.date || "March, 4th, 2025",
//         startTime: existingSession.startTime || "10:40 am",
//         endTime: existingSession.endTime || "11:40 am",
//         duration: existingSession.duration || "60 mins",
//         timezone: existingSession.timezone || "(GMT+01:00) Central European Standard Time",
//         accessType: existingSession.accessType || "Public",
//         maxParticipants: existingSession.maxParticipants || "100",
//         proofOfAttendance: existingSession.proofOfAttendance ?? true,
//         claimMethod: existingSession.claimMethod || "Auto-mint",
//         nftTitle: existingSession.nftTitle || "",
//         claimOpens: existingSession.claimOpens || "",
//         claimCloses: existingSession.claimCloses || "",
//         attendanceRequirement: existingSession.attendanceRequirement || "30 mins",
//         unlockEventLink: existingSession.unlockEventLink || "",
//         huddle01Link: existingSession.huddle01Link || "",
//       });
//     } else if (mode === 'create' && open) {
//       // Reset form for new session
//       setFormData({
//         title: "",
//         description: "",
//         sessionType: "Web3 Education",
//         date: "March, 4th, 2025",
//         startTime: "10:40 am",
//         endTime: "11:40 am",
//         duration: "60 mins",
//         timezone: "(GMT+01:00) Central European Standard Time",
//         accessType: "Public",
//         maxParticipants: "100",
//         proofOfAttendance: true,
//         claimMethod: "Auto-mint",
//         nftTitle: "",
//         claimOpens: "",
//         claimCloses: "",
//         attendanceRequirement: "30 mins",
//         unlockEventLink: "",
//         huddle01Link: "",
//       });
//     }
//   }, [mode, existingSession, open]);

//   const steps = [
//     { number: 1, title: "Session Info", active: currentStep === 1, completed: currentStep > 1 },
//     { number: 2, title: "Access Setup", active: currentStep === 2, completed: currentStep > 2 },
//     { number: 3, title: "POAP Setup", active: currentStep === 3, completed: currentStep > 3 },
//     { number: 4, title: "Review", active: currentStep === 4, completed: false },
//   ]

//   // Show notification helper
//   const showNotification = (type: 'success' | 'error' | 'warning', title: string, message: string) => {
//     setNotification({ show: true, type, title, message })
//     // Auto-hide after 5 seconds
//     setTimeout(() => {
//       setNotification(prev => ({ ...prev, show: false }))
//     }, 5000)
//   }

//   const handleNext = () => {
//     if (currentStep < 4) {
//       setCurrentStep(currentStep + 1)
//     }
//   }

//   const handleBack = () => {
//     if (currentStep > 1) {
//       setCurrentStep(currentStep - 1)
//     }
//   }

//   const handleClose = () => {
//     setCurrentStep(1)
//     setNotification(prev => ({ ...prev, show: false }))
//     onOpenChange(false)
//   }

//   const handleSaveDraft = async () => {
//     if (!isBetaTester) {
//       showNotification(
//         'warning',
//         'Beta Access Required',
//         'Only beta testers can create live sessions at this time.'
//       )
//       return
//     }

//     setIsSubmitting(true)
//     try {
//       const baseData = {
//         ...formData,
//         accessType: 'draft',
//         ...(mode === 'create' && {
//           creator: user?.id,
//         })
//       }

//       let response;
//       if (mode === 'edit' && existingSession?._id) {
//         response = await fetch(`/api/siher-live/${existingSession._id}`, {
//           method: 'PUT',
//           headers: {
//             'Content-Type': 'application/json',
//           },
//           body: JSON.stringify(baseData),
//           cache: 'no-store',
//         });
//       } else {
//         response = await fetch('/api/siher-live', {
//           method: 'POST',
//           headers: {
//             'Content-Type': 'application/json',
//           },
//           body: JSON.stringify(baseData),
//           cache: 'no-store',
//         });
//       }

//       if (!response.ok) {
//         const errorData = await response.json();
//         throw new Error(errorData.error || 'Failed to save session');
//       }

//       const result = await response.json();

//       showNotification(
//         'success',
//         mode === 'edit' ? 'Draft Updated' : 'Draft Saved',
//         mode === 'edit' ? 'Your session draft has been updated.' : 'Your session has been saved as draft.'
//       )

//       setTimeout(() => {
//         onOpenChange(false)
//         setCurrentStep(1)
//         setFormData({
//           title: "",
//           description: "",
//           sessionType: "Web3 Education",
//           date: "March, 4th, 2025",
//           startTime: "10:40 am",
//           endTime: "11:40 am",
//           duration: "60 mins",
//           timezone: "(GMT+01:00) Central European Standard Time",
//           accessType: "Public",
//           maxParticipants: "100",
//           proofOfAttendance: true,
//           claimMethod: "Auto-mint",
//           nftTitle: "",
//           claimOpens: "",
//           claimCloses: "",
//           attendanceRequirement: "30 mins",
//           unlockEventLink: "",
//           huddle01Link: "",
//         })
//         onSaved?.(result.data)
//       }, 2000)
//     } catch (error) {
//       console.error("Error saving draft:", error)
//       showNotification(
//         'error',
//         'Error',
//         'Failed to save draft. Please try again.'
//       )
//     } finally {
//       setIsSubmitting(false)
//     }
//   }

//   const handleGoLive = async () => {
//     if (!isBetaTester) {
//       showNotification(
//         'warning',
//         'Beta Access Required',
//         'Only beta testers can create live sessions at this time.'
//       )
//       return
//     }

//     setIsSubmitting(true)
//     try {
//       const baseData = {
//         ...formData,
//         accessType: 'public',
//         ...(mode === 'create' && {
//           creator: user?.id,
//         })
//       }

//       let response;
//       if (mode === 'edit' && existingSession?._id) {
//         response = await fetch(`/api/siher-live/${existingSession._id}`, {
//           method: 'PUT',
//           headers: {
//             'Content-Type': 'application/json',
//           },
//           body: JSON.stringify(baseData),
//           cache: 'no-store',
//         });
//       } else {
//         response = await fetch('/api/siher-live', {
//           method: 'POST',
//           headers: {
//             'Content-Type': 'application/json',
//           },
//           body: JSON.stringify(baseData),
//           cache: 'no-store',
//         });
//       }

//       if (!response.ok) {
//         const errorData = await response.json();
//         throw new Error(errorData.error || 'Failed to save session');
//       }

//       const result = await response.json();

//       showNotification(
//         'success',
//         mode === 'edit' ? 'Session Updated' : 'Session Created',
//         mode === 'edit' ? 'Your session has been updated successfully!' : 'Your live session has been created successfully!'
//       )

//       // Close the modal and reset the form after a brief delay
//       setTimeout(() => {
//         onOpenChange(false)
//         setCurrentStep(1)
//         setFormData({
//           title: "",
//           description: "",
//           sessionType: "Web3 Education",
//           date: "March, 4th, 2025",
//           startTime: "10:40 am",
//           endTime: "11:40 am",
//           duration: "60 mins",
//           timezone: "(GMT+01:00) Central European Standard Time",
//           accessType: "Public",
//           maxParticipants: "100",
//           proofOfAttendance: true,
//           claimMethod: "Auto-mint",
//           nftTitle: "",
//           claimOpens: "",
//           claimCloses: "",
//           attendanceRequirement: "30 mins",
//           unlockEventLink: "",
//           huddle01Link: "",
//         })
//         onSaved?.(result.data)
//       }, 2000)
//     } catch (error) {
//       console.error("Error creating session:", error)
//       showNotification(
//         'error',
//         'Error',
//         'Failed to create session. Please try again.'
//       )
//     } finally {
//       setIsSubmitting(false)
//     }
//   }

//   const renderNotification = () => {
//     if (!notification.show) return null

//     return (
//       <div className="fixed top-4 right-4 z-50 max-w-sm">
//         <Alert className={`border-l-4 ${notification.type === 'success' ? 'border-l-green-500 bg-green-50' :
//           notification.type === 'error' ? 'border-l-red-500 bg-red-50' :
//             'border-l-yellow-500 bg-yellow-50'
//           }`}>
//           <div className="flex items-start gap-3">
//             {notification.type === 'success' && <CheckCircle className="w-5 h-5 text-green-600 mt-0.5" />}
//             {notification.type === 'error' && <AlertCircle className="w-5 h-5 text-red-600 mt-0.5" />}
//             {notification.type === 'warning' && <AlertCircle className="w-5 h-5 text-yellow-600 mt-0.5" />}
//             <div className="flex-1">
//               <h4 className={`font-medium text-sm ${notification.type === 'success' ? 'text-green-800' :
//                 notification.type === 'error' ? 'text-red-800' :
//                   'text-yellow-800'
//                 }`}>
//                 {notification.title}
//               </h4>
//               <AlertDescription className={`text-sm ${notification.type === 'success' ? 'text-green-700' :
//                 notification.type === 'error' ? 'text-red-700' :
//                   'text-yellow-700'
//                 }`}>
//                 {notification.message}
//               </AlertDescription>
//             </div>
//             <Button
//               variant="ghost"
//               size="sm"
//               className="p-1 h-auto"
//               onClick={() => setNotification(prev => ({ ...prev, show: false }))}
//             >
//               <X className="w-4 h-4" />
//             </Button>
//           </div>
//         </Alert>
//       </div>
//     )
//   }

//   const renderStepIndicator = () => (
//     <div className="flex items-center justify-center mb-8 px-6">
//       {steps.map((step, index) => (
//         <div key={step.number} className="flex items-center">
//           <div className="flex flex-col items-center">
//             <div
//               className={`w-8 h-8 rounded-full flex items-center justify-center text-sm font-medium ${step.completed
//                 ? "bg-purple-600 text-white"
//                 : step.active
//                   ? "bg-purple-600 text-white"
//                   : "bg-gray-200 text-gray-500"
//                 }`}
//             >
//               {step.number}
//             </div>
//             <span className={`text-xs mt-1 ${step.active ? "text-gray-900 font-medium" : "text-gray-500"}`}>
//               {step.title}
//             </span>
//           </div>
//           {index < steps.length - 1 && (
//             <div className={`w-16 h-px mx-4 ${step.completed ? "bg-purple-600" : "bg-gray-200"}`} />
//           )}
//         </div>
//       ))}
//     </div>
//   )

//   const renderSessionInfo = () => (
//     <div className="px-6 pb-6">
//       <div className="space-y-6">
//         <div>
//           <Label htmlFor="title" className="text-sm font-medium text-gray-900">
//             Title
//           </Label>
//           <Input
//             id="title"
//             placeholder="Session Title..."
//             value={formData.title}
//             onChange={(e) => setFormData({ ...formData, title: e.target.value })}
//             className="mt-1"
//           />
//         </div>

//         <div>
//           <Label htmlFor="description" className="text-sm font-medium text-gray-900">
//             Description
//           </Label>
//           <Textarea
//             id="description"
//             placeholder="Session description..."
//             value={formData.description}
//             onChange={(e) => setFormData({ ...formData, description: e.target.value })}
//             className="mt-1 min-h-[80px]"
//           />
//         </div>

//         <div className="grid grid-cols-2 gap-4">
//           <div>
//             <Label className="text-sm font-medium text-gray-900">Session Type</Label>
//             <Select
//               value={formData.sessionType}
//               onValueChange={(value) => setFormData({ ...formData, sessionType: value })}
//             >
//               <SelectTrigger className="mt-1">
//                 <SelectValue />
//               </SelectTrigger>
//               <SelectContent>
//                 <SelectItem value="Web3 Education">Web3 Education</SelectItem>
//                 <SelectItem value="Interview">Interview</SelectItem>
//                 <SelectItem value="BTS (Behind-the-Scenes)">BTS (Behind-the-Scenes)</SelectItem>
//                 <SelectItem value="Lifestyle Show">Lifestyle Show</SelectItem>
//               </SelectContent>
//             </Select>
//           </div>

//           {/* <div>
//             <Label className="text-sm font-medium text-gray-900">Date</Label>
//             <div className="relative mt-1">
//               <Input value={formData.date} readOnly className="pr-10" />
//               <Calendar className="absolute right-3 top-1/2 transform -translate-y-1/2 w-4 h-4 text-gray-400" />
//             </div>
//           </div> */}
//           <div>
//             <Label htmlFor="date" className="text-sm font-medium text-gray-900">Date</Label>
//             <Input
//               id="date"
//               type="date"
//               value={formData.date}
//               onChange={(e) => setFormData({ ...formData, date: e.target.value })}
//               className="mt-1"
//             />
//           </div>
//         </div>

//         <div className="grid grid-cols-2 gap-4">
//           <div>
//             <div>
//               <Label htmlFor="startTime" className="text-sm font-medium text-gray-900">Start Time</Label>
//               <Input
//                 id="startTime"
//                 type="time"
//                 value={formData.startTime}
//                 onChange={(e) => setFormData({ ...formData, startTime: e.target.value })}
//                 className="mt-1"
//               />
//             </div>
//           </div>

//           <div>
//             <Label className="text-sm font-medium text-gray-900">Duration</Label>
//             <Select value={formData.duration} onValueChange={(value) => setFormData({ ...formData, duration: value })}>
//               <SelectTrigger className="mt-1">
//                 <SelectValue />
//               </SelectTrigger>
//               <SelectContent>
//                 <SelectItem value="30 mins">30 mins</SelectItem>
//                 <SelectItem value="60 mins">60 mins</SelectItem>
//                 <SelectItem value="90 mins">90 mins</SelectItem>
//                 <SelectItem value="120 mins">120 mins</SelectItem>
//               </SelectContent>
//             </Select>
//           </div>
//         </div>

//         <div className="relative">
//           <Label className="text-sm font-medium text-gray-900">Time Zone</Label>
//           <Select
//             value={formData.timezone}
//             onValueChange={(value) => setFormData({ ...formData, timezone: value })}
//           >
//             <SelectTrigger className="mt-1 text-left">
//               <Globe className="w-4 h-4 mr-2 text-gray-500 flex-shrink-0" />
//               <SelectValue placeholder="Select time zone" />
//             </SelectTrigger>
//             <SelectContent className="max-h-[300px] overflow-y-auto">
//               <div className="sticky top-0 bg-background z-10 px-3 py-2 text-xs font-medium text-muted-foreground border-b">
//                 Common Time Zones
//               </div>
//               {[
//                 { value: '(GMT+00:00) Greenwich Mean Time', label: 'Greenwich Mean Time (GMT)' },
//                 { value: '(GMT-05:00) Eastern Standard Time', label: 'Eastern Time (ET)' },
//                 { value: '(GMT-06:00) Central Standard Time', label: 'Central Time (CT)' },
//                 { value: '(GMT-08:00) Pacific Standard Time', label: 'Pacific Time (PT)' },
//                 { value: '(GMT+01:00) Central European Standard Time', label: 'Central European Time (CET)' },
//                 { value: '(GMT+05:30) India Standard Time', label: 'India Standard Time (IST)' },
//                 { value: '(GMT+08:00) China Standard Time', label: 'China Standard Time (CST)' },
//                 { value: '(GMT+09:00) Japan Standard Time', label: 'Japan Standard Time (JST)' },
//                 { value: '(GMT+10:00) Australian Eastern Standard Time', label: 'Australian Eastern Time (AET)' },
//               ].map((zone) => (
//                 <SelectItem key={zone.value} value={zone.value}>
//                   <div className="flex items-center">
//                     <span className="font-medium">{zone.label.split(' (')[0]}</span>
//                     <span className="ml-2 text-muted-foreground">
//                       {zone.value.split(') ')[0]})
//                     </span>
//                   </div>
//                 </SelectItem>
//               ))}

//               <div className="sticky top-0 bg-background z-10 px-3 py-2 text-xs font-medium text-muted-foreground border-b border-t">
//                 All Time Zones
//               </div>

//               {[
//                 '(GMT-12:00) International Date Line West',
//                 '(GMT-11:00) Midway Island, Samoa',
//                 '(GMT-10:00) Hawaii',
//                 '(GMT-09:00) Alaska',
//                 '(GMT-08:00) Pacific Time (US & Canada)',
//                 '(GMT-07:00) Arizona',
//                 '(GMT-07:00) Mountain Time (US & Canada)',
//                 '(GMT-06:00) Central America',
//                 '(GMT-06:00) Central Time (US & Canada)',
//                 '(GMT-06:00) Mexico City',
//                 '(GMT-06:00) Saskatchewan',
//                 '(GMT-05:00) Bogota, Lima, Quito',
//                 '(GMT-05:00) Eastern Time (US & Canada)',
//                 '(GMT-05:00) Indiana (East)',
//                 '(GMT-04:30) Caracas',
//                 '(GMT-04:00) Asuncion',
//                 '(GMT-04:00) Atlantic Time (Canada)',
//                 '(GMT-04:00) Georgetown, La Paz, Manaus',
//                 '(GMT-04:00) Santiago',
//                 '(GMT-03:30) Newfoundland',
//                 '(GMT-03:00) Brasilia',
//                 '(GMT-03:00) Buenos Aires',
//                 '(GMT-03:00) Greenland',
//                 '(GMT-03:00) Montevideo',
//                 '(GMT-02:00) Mid-Atlantic',
//                 '(GMT-01:00) Azores',
//                 '(GMT-01:00) Cape Verde Is.',
//                 '(GMT+00:00) Casablanca',
//                 '(GMT+00:00) Dublin, Edinburgh, Lisbon, London',
//                 '(GMT+00:00) Monrovia, Reykjavik',
//                 '(GMT+01:00) Amsterdam, Berlin, Bern, Rome, Stockholm, Vienna',
//                 '(GMT+01:00) Belgrade, Bratislava, Budapest, Ljubljana, Prague',
//                 '(GMT+01:00) Brussels, Copenhagen, Madrid, Paris',
//                 '(GMT+01:00) Sarajevo, Skopje, Warsaw, Zagreb',
//                 '(GMT+01:00) West Central Africa',
//                 '(GMT+02:00) Amman',
//                 '(GMT+02:00) Athens, Bucharest',
//                 '(GMT+02:00) Beirut',
//                 '(GMT+02:00) Cairo',
//                 '(GMT+02:00) Chisinau',
//                 '(GMT+02:00) Damascus',
//                 '(GMT+02:00) Harare, Pretoria',
//                 '(GMT+02:00) Helsinki, Kyiv, Riga, Sofia, Tallinn, Vilnius',
//                 '(GMT+02:00) Jerusalem',
//                 '(GMT+02:00) Windhoek',
//                 '(GMT+03:00) Baghdad',
//                 '(GMT+03:00) Kuwait, Riyadh',
//                 '(GMT+03:00) Minsk',
//                 '(GMT+03:00) Moscow, St. Petersburg, Volgograd',
//                 '(GMT+03:00) Nairobi',
//                 '(GMT+03:30) Tehran',
//                 '(GMT+04:00) Abu Dhabi, Muscat',
//                 '(GMT+04:00) Baku',
//                 '(GMT+04:00) Tbilisi',
//                 '(GMT+04:00) Yerevan',
//                 '(GMT+04:30) Kabul',
//                 '(GMT+05:00) Islamabad, Karachi',
//                 '(GMT+05:00) Tashkent',
//                 '(GMT+05:30) Chennai, Kolkata, Mumbai, New Delhi',
//                 '(GMT+05:45) Kathmandu',
//                 '(GMT+06:00) Astana',
//                 '(GMT+06:00) Dhaka',
//                 '(GMT+06:30) Yangon (Rangoon)',
//                 '(GMT+07:00) Bangkok, Hanoi, Jakarta',
//                 '(GMT+08:00) Beijing, Chongqing, Hong Kong, Urumqi',
//                 '(GMT+08:00) Kuala Lumpur, Singapore',
//                 '(GMT+08:00) Perth',
//                 '(GMT+08:00) Taipei',
//                 '(GMT+09:00) Osaka, Sapporo, Tokyo',
//                 '(GMT+09:00) Seoul',
//                 '(GMT+09:30) Adelaide',
//                 '(GMT+09:30) Darwin',
//                 '(GMT+10:00) Brisbane',
//                 '(GMT+10:00) Canberra, Melbourne, Sydney',
//                 '(GMT+10:00) Guam, Port Moresby',
//                 '(GMT+10:00) Hobart',
//                 '(GMT+11:00) Magadan, Solomon Is., New Caledonia',
//                 '(GMT+12:00) Auckland, Wellington',
//                 '(GMT+12:00) Fiji',
//                 '(GMT+13:00) Nuku\'alofa',
//               ].map((timezone) => (
//                 <SelectItem key={timezone} value={timezone} className="py-2">
//                   <div className="flex items-center">
//                     <span className="font-medium">{timezone.split(') ')[1]}</span>
//                     <span className="ml-2 text-muted-foreground">
//                       {timezone.split(') ')[0]})
//                     </span>
//                   </div>
//                 </SelectItem>
//               ))}
//             </SelectContent>
//           </Select>
//         </div>
//       </div>
//     </div>
//   )

//   const renderAccessSetup = () => (
//     <div className="px-6 pb-6">
//       <div className="space-y-6">
//         <div>
//           <Label className="text-sm font-medium text-gray-900 mb-3 block">Access Type</Label>
//           <div className="grid grid-cols-3 gap-2">
//             {["Public", "Token-Gated", "Private"].map((type) => (
//               <Button
//                 key={type}
//                 variant={formData.accessType === type ? "default" : "outline"}
//                 className={`${formData.accessType === type
//                   ? "bg-purple-600 hover:bg-purple-700 text-white"
//                   : "bg-transparent text-gray-600 hover:bg-gray-50"
//                   }`}
//                 onClick={() => setFormData({ ...formData, accessType: type })}
//               >
//                 {type}
//               </Button>
//             ))}
//           </div>
//         </div>

//         <div>
//           <div className="flex items-center gap-2 mb-1">
//             <Label className="text-sm font-medium text-gray-900">Max Participant</Label>
//             <Info className="w-4 h-4 text-gray-400" />
//             <span className="text-sm text-gray-500">(Optional)</span>
//           </div>
//           <Input
//             placeholder="Set max capacity..."
//             value={formData.maxParticipants}
//             onChange={(e) => setFormData({ ...formData, maxParticipants: e.target.value })}
//             className="mt-1"
//           />
//         </div>
//       </div>
//     </div>
//   )

//   const renderPOAPSetup = () => (
//     <div className="px-6 pb-6">
//       <div className="space-y-6">
//         <div className="flex items-center justify-between p-4 bg-gray-50 rounded-lg">
//           <div className="flex items-center gap-3">
//             <Award className="w-5 h-5 text-gray-700" />
//             <span className="font-medium text-gray-900">Enable Proof of Attendance</span>
//           </div>
//           <Switch
//             checked={formData.proofOfAttendance}
//             onCheckedChange={(checked) => setFormData({ ...formData, proofOfAttendance: checked })}
//           />
//         </div>

//         <p className="text-sm text-gray-600 -mt-2">
//           Automatically reward attendees with a collectible badge for joining this session.
//         </p>

//         <div>
//           <div className="flex items-center gap-2 mb-1">
//             <Label className="text-sm font-medium text-gray-900">Claim Method</Label>
//             <Info className="w-4 h-4 text-gray-400" />
//           </div>
//           <Select
//             value={formData.claimMethod}
//             onValueChange={(value) => setFormData({ ...formData, claimMethod: value })}
//           >
//             <SelectTrigger>
//               <SelectValue />
//             </SelectTrigger>
//             <SelectContent>
//               <SelectItem value="Auto-mint">Auto-mint</SelectItem>
//               <SelectItem value="Manual-claim">Manual-claim</SelectItem>
//             </SelectContent>
//           </Select>
//         </div>

//         {/* <div>
//           <Label className="text-sm font-medium text-gray-900">Session Title</Label>
//           <Input
//             placeholder="Enter session title"
//             value={formData.nftTitle}
//             onChange={(e) => setFormData({ ...formData, nftTitle: e.target.value })}
//             className="mt-1"
//           />
//         </div> */}

//         <div>
//           <Label className="text-sm font-medium text-gray-900">Unlock NFT Event Link</Label>
//           <Input
//             placeholder="https://app.unlock-protocol.com/locks/..."
//             value={formData.unlockEventLink || ''}
//             onChange={(e) => setFormData({ ...formData, unlockEventLink: e.target.value })}
//             className="mt-1"
//           />
//         </div>

//         <div>
//           <Label className="text-sm font-medium text-gray-900">Huddle01 Video Link</Label>
//           <Input
//             placeholder="https://huddle01.com/..."
//             value={formData.huddle01Link || ''}
//             onChange={(e) => setFormData({ ...formData, huddle01Link: e.target.value })}
//             className="mt-1"
//           />
//         </div>

//         <div className="grid grid-cols-2 gap-4">
//           <div>
//             <Label htmlFor="claimOpens" className="text-sm font-medium text-gray-900">Claim Opens</Label>
//             <Input
//               id="claimOpens"
//               type="date"
//               value={formData.claimOpens}
//               onChange={(e) => setFormData({ ...formData, claimOpens: e.target.value })}
//               className="mt-1"
//             />
//           </div>
//           <div>
//             <Label htmlFor="claimCloses" className="text-sm font-medium text-gray-900">Claim Closes</Label>
//             <Input
//               id="claimCloses"
//               type="date"
//               value={formData.claimCloses}
//               onChange={(e) => setFormData({ ...formData, claimCloses: e.target.value })}
//               className="mt-1"
//             />
//           </div>
//         </div>

//         <div>
//           <div className="flex items-center gap-2 mb-1">
//             <Label className="text-sm font-medium text-gray-900">Attendance Requirement</Label>
//             <Info className="w-4 h-4 text-gray-400" />
//           </div>
//           <Select
//             value={formData.attendanceRequirement}
//             onValueChange={(value) => setFormData({ ...formData, attendanceRequirement: value })}
//           >
//             <SelectTrigger>
//               <SelectValue />
//             </SelectTrigger>
//             <SelectContent>
//               <SelectItem value="15 mins">15 mins</SelectItem>
//               <SelectItem value="30 mins">30 mins</SelectItem>
//               <SelectItem value="45 mins">45 mins</SelectItem>
//               <SelectItem value="60 mins">60 mins</SelectItem>
//             </SelectContent>
//           </Select>
//         </div>
//       </div>
//     </div>
//   )

//   const renderReview = () => (
//     <div className="px-6 pb-6">
//       <div className="space-y-6">
//         {/* Session Info Summary */}
//         <div className="bg-gray-50 rounded-lg p-4">
//           <h3 className="font-medium text-gray-900 mb-3">Session Info</h3>
//           <div className="space-y-2">
//             <div className="text-sm">
//               <span className="text-gray-600 font-medium">Title:</span>{' '}
//               <span className="text-gray-900">{formData.title || 'Not specified'}</span>
//             </div>
//             <div className="text-sm">
//               <span className="text-gray-600 font-medium">Description:</span>{' '}
//               <span className="text-gray-900">{formData.description || 'Not specified'}</span>
//             </div>
//             <div className="text-sm">
//               <span className="text-gray-600 font-medium">Type:</span>{' '}
//               <span className="text-gray-900">{formData.sessionType}</span>
//             </div>
//             <div className="text-sm">
//               <span className="text-gray-600 font-medium">Date & Time:</span>{' '}
//               <span className="text-gray-900">
//                 {formData.date} • {formData.startTime} - {formData.endTime} ({formData.timezone})
//               </span>
//             </div>
//           </div>
//         </div>

//         {/* Access Summary */}
//         <div className="bg-gray-50 rounded-lg p-4">
//           <h3 className="font-medium text-gray-900 mb-3">Access</h3>
//           <div className="space-y-2">
//             <div className="text-sm">
//               <span className="text-gray-600 font-medium">Access Type:</span>{' '}
//               <span className="text-gray-900">{formData.accessType}</span>
//             </div>
//             {formData.accessType === 'Public' && formData.maxParticipants && (
//               <div className="text-sm">
//                 <span className="text-gray-600 font-medium">Max Participants:</span>{' '}
//                 <span className="text-gray-900">{formData.maxParticipants}</span>
//               </div>
//             )}
//           </div>
//         </div>

//         {/* Proof of Attendance Summary */}
//         {formData.proofOfAttendance && (
//           <div className="bg-gray-50 rounded-lg p-4">
//             <h3 className="font-medium text-gray-900 mb-3">Proof of Attendance</h3>
//             <div className="space-y-2">
//               <div className="text-sm">
//                 <span className="text-gray-600 font-medium">Status:</span>{' '}
//                 <span className="text-gray-900">Enabled</span>
//               </div>
//               <div className="text-sm">
//                 <span className="text-gray-600 font-medium">Claim Method:</span>{' '}
//                 <span className="text-gray-900">{formData.claimMethod}</span>
//               </div>
//               {formData.nftTitle && (
//                 <div className="text-sm">
//                   <span className="text-gray-600 font-medium">Session Title:</span>{' '}
//                   <span className="text-gray-900">{formData.nftTitle}</span>
//                 </div>
//               )}
//               <div className="text-sm">
//                 <span className="text-gray-600 font-medium">Attendance Requirement:</span>{' '}
//                 <span className="text-gray-900">{formData.attendanceRequirement}</span>
//               </div>
//               {(formData.claimOpens || formData.claimCloses) && (
//                 <div className="text-sm">
//                   <span className="text-gray-600 font-medium">Claim Period:</span>{' '}
//                   <span className="text-gray-900">
//                     {formData.claimOpens || 'Not specified'} to {formData.claimCloses || 'Not specified'}
//                   </span>
//                 </div>
//               )}
//               {formData.unlockEventLink && (
//                 <div className="text-sm">
//                   <span className="text-gray-600 font-medium">Unlock NFT Event Link:</span>{' '}
//                   <span className="text-gray-900">{formData.unlockEventLink}</span>
//                 </div>
//               )}
//               {formData.huddle01Link && (
//                 <div className="text-sm">
//                   <span className="text-gray-600 font-medium">Huddle01 Video Link:</span>{' '}
//                   <span className="text-gray-900">{formData.huddle01Link}</span>
//                 </div>
//               )}
//             </div>
//           </div>
//         )}
//       </div>
//     </div>
//   )

//   const renderCurrentStep = () => {
//     switch (currentStep) {
//       case 1:
//         return renderSessionInfo()
//       case 2:
//         return renderAccessSetup()
//       case 3:
//         return renderPOAPSetup()
//       case 4:
//         return renderReview()
//       default:
//         return renderSessionInfo()
//     }
//   }

//   useEffect(() => {
//     if (open && existingSession) {
//       setFormData({
//         title: existingSession.title || "",
//         description: existingSession.description || "",
//         sessionType: existingSession.sessionType || "Web3 Education",
//         date: existingSession.date || "March, 4th, 2025",
//         startTime: existingSession.startTime || "10:40 am",
//         endTime: existingSession.endTime || "11:40 am",
//         duration: existingSession.duration || "60 mins",
//         timezone: existingSession.timezone || "(GMT+01:00) Central European Standard Time",
//         accessType: existingSession.accessType || "Public",
//         maxParticipants: existingSession.maxParticipants || "100",
//         proofOfAttendance: existingSession.proofOfAttendance ?? true,
//         claimMethod: existingSession.claimMethod || "Auto-mint",
//         nftTitle: existingSession.nftTitle || "",
//         claimOpens: existingSession.claimOpens || "",
//         claimCloses: existingSession.claimCloses || "",
//         attendanceRequirement: existingSession.attendanceRequirement || "30 mins",
//         unlockEventLink: existingSession.unlockEventLink || "",
//         huddle01Link: existingSession.huddle01Link || "",
//       })
//     }
//   }, [open, existingSession])

//   return (
//     <>
//       {renderNotification()}
//       <Dialog open={open} onOpenChange={onOpenChange}>
//         <DialogContent className="max-w-2xl max-h-[90vh] overflow-y-auto p-0">
//           {/* Header with DialogTitle */}
//           <div className="flex items-center justify-between p-6 pb-0">
//             <DialogTitle className="text-xl font-semibold text-gray-900">{mode === 'edit' ? 'Edit Session' : 'Create New Session'}</DialogTitle>
//           </div>

//           {/* Step Indicator */}
//           {renderStepIndicator()}

//           {/* Step Content */}
//           {renderCurrentStep()}

//           {/* Footer */}
//           <div className="flex items-center justify-between p-6 pt-2 border-t">
//             <Button variant="outline" onClick={handleBack} disabled={currentStep === 1} className="bg-transparent">
//               Back
//             </Button>

//             <div className="flex gap-3">
//               <Button variant="outline" className="bg-transparent" onClick={currentStep === 4 ? handleSaveDraft : handleNext} disabled={isSubmitting}>
//                 Save Draft
//               </Button>
//               <Button
//                 onClick={currentStep === 4 ? handleGoLive : handleNext}
//                 className={`${isBetaTester ? 'bg-purple-600 hover:bg-purple-700' : 'bg-gray-400 cursor-not-allowed'}`}
//                 disabled={!isBetaTester || isSubmitting}
//               >
//                 {isSubmitting ? (
//                   'Creating...'
//                 ) : currentStep === 4 ? (
//                   isBetaTester ? (mode === 'edit' ? 'Update & Unlock As Beta Tester' : 'Unlock As Beta Tester') : 'Unlock As Beta Tester'
//                 ) : (
//                   'Continue'
//                 )}
//               </Button>
//             </div>
//           </div>
//         </DialogContent>
//       </Dialog>
//     </>
//   )
// }


"use client"

import { useState, useEffect } from "react"
import { Dialog, DialogContent, DialogTitle } from "@/components/ui/dialog"
import { Button } from "@/components/ui/button"
import { Input } from "@/components/ui/input"
import { Label } from "@/components/ui/label"
import { Textarea } from "@/components/ui/textarea"
import { Select, SelectContent, SelectItem, SelectTrigger, SelectValue } from "@/components/ui/select"
import { Switch } from "@/components/ui/switch"
import { Alert, AlertDescription } from "@/components/ui/alert"
import { X, Calendar, Clock, Globe, Award, Info, CheckCircle, AlertCircle } from "lucide-react"
import { useAppSelector } from '@/redux/store';

interface CreateSessionModalProps {
  open: boolean
  onOpenChange: (open: boolean) => void
  existingSession?: any
  mode?: 'create' | 'edit'
  onSaved?: (session: any) => void
}

interface NotificationState {
  show: boolean
  type: 'success' | 'error' | 'warning'
  title: string
  message: string
}

export default function CreateSessionModal({ open, onOpenChange, existingSession, mode = 'create', onSaved }: CreateSessionModalProps) {
  const [currentStep, setCurrentStep] = useState(1)

  const [notification, setNotification] = useState<NotificationState>({
    show: false,
    type: 'success',
    title: '',
    message: ''
  })

  const [formData, setFormData] = useState({
    title: "",
    description: "",
    sessionType: "Web3 Education",
    date: "March, 4th, 2025",
    startTime: "10:40 am",
    endTime: "11:40 am",
    duration: "60 mins",
    timezone: "(GMT+01:00) Central European Standard Time",
    accessType: "Public",
    maxParticipants: "100",
    proofOfAttendance: true,
    claimMethod: "Auto-mint",
    nftTitle: "",
    claimOpens: "",
    claimCloses: "",
    attendanceRequirement: "30 mins",
    unlockEventLink: "",
    huddle01Link: "",
  })

  const [isSubmitting, setIsSubmitting] = useState(false)

  const user = useAppSelector((state) => state.authV2.user);
<<<<<<< HEAD
  const betaTesters = ['kara@si3.space', 'imhaseeb8@gmail.com', 'shayanabbasi006@gmail.com'];

  const isBetaTester = betaTesters.includes(user?.email);

=======
  // const isBetaTester = user?.email === 'kara@si3.space';
  const isBetaTester = user?.email === 'codingfectum@gmail.com' || 'kara@si3.space' || 'imhaseeb8@gmail.com' //'shayanabbasi006@gmail.com';
  console.log("User email:", user?.email, "Is beta tester:", isBetaTester);
  
>>>>>>> dbff1bf4
  // Populate form data when editing existing session
  useEffect(() => {
    if (mode === 'edit' && existingSession && open) {
      setFormData({
        title: existingSession.title || "",
        description: existingSession.description || "",
        sessionType: existingSession.sessionType || "Web3 Education",
        date: existingSession.date || "March, 4th, 2025",
        startTime: existingSession.startTime || "10:40 am",
        endTime: existingSession.endTime || "11:40 am",
        duration: existingSession.duration || "60 mins",
        timezone: existingSession.timezone || "(GMT+01:00) Central European Standard Time",
        accessType: existingSession.accessType || "Public",
        maxParticipants: existingSession.maxParticipants || "100",
        proofOfAttendance: existingSession.proofOfAttendance ?? true,
        claimMethod: existingSession.claimMethod || "Auto-mint",
        nftTitle: existingSession.nftTitle || "",
        claimOpens: existingSession.claimOpens || "",
        claimCloses: existingSession.claimCloses || "",
        attendanceRequirement: existingSession.attendanceRequirement || "30 mins",
        unlockEventLink: existingSession.unlockEventLink || "",
        huddle01Link: existingSession.huddle01Link || "",
      });
    } else if (mode === 'create' && open) {
      // Reset form for new session
      setFormData({
        title: "",
        description: "",
        sessionType: "Web3 Education",
        date: "March, 4th, 2025",
        startTime: "10:40 am",
        endTime: "11:40 am",
        duration: "60 mins",
        timezone: "(GMT+01:00) Central European Standard Time",
        accessType: "Public",
        maxParticipants: "100",
        proofOfAttendance: true,
        claimMethod: "Auto-mint",
        nftTitle: "",
        claimOpens: "",
        claimCloses: "",
        attendanceRequirement: "30 mins",
        unlockEventLink: "",
        huddle01Link: "",
      });
    }
  }, [mode, existingSession, open]);

  const steps = [
    { number: 1, title: "Session Info", active: currentStep === 1, completed: currentStep > 1 },
    { number: 2, title: "Access Setup", active: currentStep === 2, completed: currentStep > 2 },
    { number: 3, title: "POAP Setup", active: currentStep === 3, completed: currentStep > 3 },
    { number: 4, title: "Review", active: currentStep === 4, completed: false },
  ]

  // Show notification helper
  const showNotification = (type: 'success' | 'error' | 'warning', title: string, message: string) => {
    setNotification({ show: true, type, title, message })
    // Auto-hide after 5 seconds
    setTimeout(() => {
      setNotification(prev => ({ ...prev, show: false }))
    }, 5000)
  }

  const handleNext = () => {
    if (currentStep < 4) {
      setCurrentStep(currentStep + 1)
    }
  }

  const handleBack = () => {
    if (currentStep > 1) {
      setCurrentStep(currentStep - 1)
    }
  }

  const handleClose = () => {
    setCurrentStep(1)
    setNotification(prev => ({ ...prev, show: false }))
    onOpenChange(false)
  }

  const handleSaveDraft = async () => {
    if (!isBetaTester) {
      showNotification(
        'warning',
        'Beta Access Required',
        'Only beta testers can create live sessions at this time.'
      )
      return
    }

    setIsSubmitting(true)
    try {
      const baseData = {
        ...formData,
        accessType: 'draft',
        ...(mode === 'create' && {
          creator: user?.id,
        })
      }

      let response;
      if (mode === 'edit' && existingSession?._id) {
        response = await fetch(`/api/siher-live/${existingSession._id}`, {
          method: 'PUT',
          headers: {
            'Content-Type': 'application/json',
          },
          body: JSON.stringify(baseData)
        });
      } else {
        response = await fetch('/api/siher-live', {
          method: 'POST',
          headers: {
            'Content-Type': 'application/json',
          },
          body: JSON.stringify(baseData)
        });
      }

      if (!response.ok) {
        const errorData = await response.json();
        throw new Error(errorData.error || 'Failed to save session');
      }

      const result = await response.json();

      showNotification(
        'success',
        mode === 'edit' ? 'Draft Updated' : 'Draft Saved',
        mode === 'edit' ? 'Your session draft has been updated.' : 'Your session has been saved as draft.'
      )

      setTimeout(() => {
        onOpenChange(false)
        setCurrentStep(1)
        setFormData({
          title: "",
          description: "",
          sessionType: "Web3 Education",
          date: "March, 4th, 2025",
          startTime: "10:40 am",
          endTime: "11:40 am",
          duration: "60 mins",
          timezone: "(GMT+01:00) Central European Standard Time",
          accessType: "Public",
          maxParticipants: "100",
          proofOfAttendance: true,
          claimMethod: "Auto-mint",
          nftTitle: "",
          claimOpens: "",
          claimCloses: "",
          attendanceRequirement: "30 mins",
          unlockEventLink: "",
          huddle01Link: "",
        })
        onSaved?.(result.data)
      }, 2000)
    } catch (error) {
      console.error("Error saving draft:", error)
      showNotification(
        'error',
        'Error',
        'Failed to save draft. Please try again.'
      )
    } finally {
      setIsSubmitting(false)
    }
  }

  const handleGoLive = async () => {
    if (!isBetaTester) {
      showNotification(
        'warning',
        'Beta Access Required',
        'Only beta testers can create live sessions at this time.'
      )
      return
    }

    setIsSubmitting(true)
    try {
      const baseData = {
        ...formData,
        accessType: 'public',
        ...(mode === 'create' && {
          creator: user?.id,
        })
      }

      let response;
      if (mode === 'edit' && existingSession?._id) {
        response = await fetch(`/api/siher-live/${existingSession._id}`, {
          method: 'PUT',
          headers: {
            'Content-Type': 'application/json',
          },
          body: JSON.stringify(baseData)
        });
      } else {
        response = await fetch('/api/siher-live', {
          method: 'POST',
          headers: {
            'Content-Type': 'application/json',
          },
          body: JSON.stringify(baseData)
        });
      }

      if (!response.ok) {
        const errorData = await response.json();
        throw new Error(errorData.error || 'Failed to save session');
      }

      const result = await response.json();

      showNotification(
        'success',
        mode === 'edit' ? 'Session Updated' : 'Session Created',
        mode === 'edit' ? 'Your session has been updated successfully!' : 'Your live session has been created successfully!'
      )

      // Close the modal and reset the form after a brief delay
      setTimeout(() => {
        onOpenChange(false)
        setCurrentStep(1)
        setFormData({
          title: "",
          description: "",
          sessionType: "Web3 Education",
          date: "March, 4th, 2025",
          startTime: "10:40 am",
          endTime: "11:40 am",
          duration: "60 mins",
          timezone: "(GMT+01:00) Central European Standard Time",
          accessType: "Public",
          maxParticipants: "100",
          proofOfAttendance: true,
          claimMethod: "Auto-mint",
          nftTitle: "",
          claimOpens: "",
          claimCloses: "",
          attendanceRequirement: "30 mins",
          unlockEventLink: "",
          huddle01Link: "",
        })
        onSaved?.(result.data)
      }, 2000)
    } catch (error) {
      console.error("Error creating session:", error)
      showNotification(
        'error',
        'Error',
        'Failed to create session. Please try again.'
      )
    } finally {
      setIsSubmitting(false)
    }
  }

  const renderNotification = () => {
    if (!notification.show) return null

    return (
      <div className="fixed top-4 right-4 z-50 max-w-sm">
        <Alert className={`border-l-4 ${notification.type === 'success' ? 'border-l-green-500 bg-green-50' :
          notification.type === 'error' ? 'border-l-red-500 bg-red-50' :
            'border-l-yellow-500 bg-yellow-50'
          }`}>
          <div className="flex items-start gap-3">
            {notification.type === 'success' && <CheckCircle className="w-5 h-5 text-green-600 mt-0.5" />}
            {notification.type === 'error' && <AlertCircle className="w-5 h-5 text-red-600 mt-0.5" />}
            {notification.type === 'warning' && <AlertCircle className="w-5 h-5 text-yellow-600 mt-0.5" />}
            <div className="flex-1">
              <h4 className={`font-medium text-sm ${notification.type === 'success' ? 'text-green-800' :
                notification.type === 'error' ? 'text-red-800' :
                  'text-yellow-800'
                }`}>
                {notification.title}
              </h4>
              <AlertDescription className={`text-sm ${notification.type === 'success' ? 'text-green-700' :
                notification.type === 'error' ? 'text-red-700' :
                  'text-yellow-700'
                }`}>
                {notification.message}
              </AlertDescription>
            </div>
            <Button
              variant="ghost"
              size="sm"
              className="p-1 h-auto"
              onClick={() => setNotification(prev => ({ ...prev, show: false }))}
            >
              <X className="w-4 h-4" />
            </Button>
          </div>
        </Alert>
      </div>
    )
  }

  const renderStepIndicator = () => (
    <div className="flex items-center justify-center mb-8 px-6">
      {steps.map((step, index) => (
        <div key={step.number} className="flex items-center">
          <div className="flex flex-col items-center">
            <div
              className={`w-8 h-8 rounded-full flex items-center justify-center text-sm font-medium ${step.completed
                ? "bg-purple-600 text-white"
                : step.active
                  ? "bg-purple-600 text-white"
                  : "bg-gray-200 text-gray-500"
                }`}
            >
              {step.number}
            </div>
            <span className={`text-xs mt-1 ${step.active ? "text-gray-900 font-medium" : "text-gray-500"}`}>
              {step.title}
            </span>
          </div>
          {index < steps.length - 1 && (
            <div className={`w-16 h-px mx-4 ${step.completed ? "bg-purple-600" : "bg-gray-200"}`} />
          )}
        </div>
      ))}
    </div>
  )

  const renderSessionInfo = () => (
    <div className="px-6 pb-6">
      <div className="space-y-6">
        <div>
          <Label htmlFor="title" className="text-sm font-medium text-gray-900">
            Title
          </Label>
          <Input
            id="title"
            placeholder="Session Title..."
            value={formData.title}
            onChange={(e) => setFormData({ ...formData, title: e.target.value })}
            className="mt-1"
          />
        </div>

        <div>
          <Label htmlFor="description" className="text-sm font-medium text-gray-900">
            Description
          </Label>
          <Textarea
            id="description"
            placeholder="Session description..."
            value={formData.description}
            onChange={(e) => setFormData({ ...formData, description: e.target.value })}
            className="mt-1 min-h-[80px]"
          />
        </div>

        <div className="grid grid-cols-2 gap-4">
          <div>
            <Label className="text-sm font-medium text-gray-900">Session Type</Label>
            <Select
              value={formData.sessionType}
              onValueChange={(value) => setFormData({ ...formData, sessionType: value })}
            >
              <SelectTrigger className="mt-1">
                <SelectValue />
              </SelectTrigger>
              <SelectContent>
                <SelectItem value="Web3 Education">Web3 Education</SelectItem>
                <SelectItem value="Interview">Interview</SelectItem>
                <SelectItem value="BTS (Behind-the-Scenes)">BTS (Behind-the-Scenes)</SelectItem>
                <SelectItem value="Lifestyle Show">Lifestyle Show</SelectItem>
              </SelectContent>
            </Select>
          </div>

          <div>
            <Label htmlFor="date" className="text-sm font-medium text-gray-900">Date</Label>
            <Input
              id="date"
              type="date"
              value={formData.date}
              onChange={(e) => setFormData({ ...formData, date: e.target.value })}
              className="mt-1"
            />
          </div>
        </div>

        <div className="grid grid-cols-2 gap-4">
          <div>
            <div>
              <Label htmlFor="startTime" className="text-sm font-medium text-gray-900">Start Time</Label>
              <Input
                id="startTime"
                type="time"
                value={formData.startTime}
                onChange={(e) => setFormData({ ...formData, startTime: e.target.value })}
                className="mt-1"
              />
            </div>
          </div>

          <div>
            <Label className="text-sm font-medium text-gray-900">Duration</Label>
            <Select value={formData.duration} onValueChange={(value) => setFormData({ ...formData, duration: value })}>
              <SelectTrigger className="mt-1">
                <SelectValue />
              </SelectTrigger>
              <SelectContent>
                <SelectItem value="30 mins">30 mins</SelectItem>
                <SelectItem value="60 mins">60 mins</SelectItem>
                <SelectItem value="90 mins">90 mins</SelectItem>
                <SelectItem value="120 mins">120 mins</SelectItem>
              </SelectContent>
            </Select>
          </div>
        </div>

        <div className="relative">
          <Label className="text-sm font-medium text-gray-900">Time Zone</Label>
          <Select
            value={formData.timezone}
            onValueChange={(value) => setFormData({ ...formData, timezone: value })}
          >
            <SelectTrigger className="mt-1 text-left">
              <Globe className="w-4 h-4 mr-2 text-gray-500 flex-shrink-0" />
              <SelectValue placeholder="Select time zone" />
            </SelectTrigger>
            <SelectContent className="max-h-[300px] overflow-y-auto">
              <div className="sticky top-0 bg-background z-10 px-3 py-2 text-xs font-medium text-muted-foreground border-b">
                Common Time Zones
              </div>
              {[
                { value: '(GMT+00:00) Greenwich Mean Time', label: 'Greenwich Mean Time (GMT)' },
                { value: '(GMT-05:00) Eastern Standard Time', label: 'Eastern Time (ET)' },
                { value: '(GMT-06:00) Central Standard Time', label: 'Central Time (CT)' },
                { value: '(GMT-08:00) Pacific Standard Time', label: 'Pacific Time (PT)' },
                { value: '(GMT+01:00) Central European Standard Time', label: 'Central European Time (CET)' },
                { value: '(GMT+05:30) India Standard Time', label: 'India Standard Time (IST)' },
                { value: '(GMT+08:00) China Standard Time', label: 'China Standard Time (CST)' },
                { value: '(GMT+09:00) Japan Standard Time', label: 'Japan Standard Time (JST)' },
                { value: '(GMT+10:00) Australian Eastern Standard Time', label: 'Australian Eastern Time (AET)' },
              ].map((zone) => (
                <SelectItem key={zone.value} value={zone.value}>
                  <div className="flex items-center">
                    <span className="font-medium">{zone.label.split(' (')[0]}</span>
                    <span className="ml-2 text-muted-foreground">
                      {zone.value.split(') ')[0]})
                    </span>
                  </div>
                </SelectItem>
              ))}

              <div className="sticky top-0 bg-background z-10 px-3 py-2 text-xs font-medium text-muted-foreground border-b border-t">
                All Time Zones
              </div>

              {[
                '(GMT-12:00) International Date Line West',
                '(GMT-11:00) Midway Island, Samoa',
                '(GMT-10:00) Hawaii',
                '(GMT-09:00) Alaska',
                '(GMT-08:00) Pacific Time (US & Canada)',
                '(GMT-07:00) Arizona',
                '(GMT-07:00) Mountain Time (US & Canada)',
                '(GMT-06:00) Central America',
                '(GMT-06:00) Central Time (US & Canada)',
                '(GMT-06:00) Mexico City',
                '(GMT-06:00) Saskatchewan',
                '(GMT-05:00) Bogota, Lima, Quito',
                '(GMT-05:00) Eastern Time (US & Canada)',
                '(GMT-05:00) Indiana (East)',
                '(GMT-04:30) Caracas',
                '(GMT-04:00) Asuncion',
                '(GMT-04:00) Atlantic Time (Canada)',
                '(GMT-04:00) Georgetown, La Paz, Manaus',
                '(GMT-04:00) Santiago',
                '(GMT-03:30) Newfoundland',
                '(GMT-03:00) Brasilia',
                '(GMT-03:00) Buenos Aires',
                '(GMT-03:00) Greenland',
                '(GMT-03:00) Montevideo',
                '(GMT-02:00) Mid-Atlantic',
                '(GMT-01:00) Azores',
                '(GMT-01:00) Cape Verde Is.',
                '(GMT+00:00) Casablanca',
                '(GMT+00:00) Dublin, Edinburgh, Lisbon, London',
                '(GMT+00:00) Monrovia, Reykjavik',
                '(GMT+01:00) Amsterdam, Berlin, Bern, Rome, Stockholm, Vienna',
                '(GMT+01:00) Belgrade, Bratislava, Budapest, Ljubljana, Prague',
                '(GMT+01:00) Brussels, Copenhagen, Madrid, Paris',
                '(GMT+01:00) Sarajevo, Skopje, Warsaw, Zagreb',
                '(GMT+01:00) West Central Africa',
                '(GMT+02:00) Amman',
                '(GMT+02:00) Athens, Bucharest',
                '(GMT+02:00) Beirut',
                '(GMT+02:00) Cairo',
                '(GMT+02:00) Chisinau',
                '(GMT+02:00) Damascus',
                '(GMT+02:00) Harare, Pretoria',
                '(GMT+02:00) Helsinki, Kyiv, Riga, Sofia, Tallinn, Vilnius',
                '(GMT+02:00) Jerusalem',
                '(GMT+02:00) Windhoek',
                '(GMT+03:00) Baghdad',
                '(GMT+03:00) Kuwait, Riyadh',
                '(GMT+03:00) Minsk',
                '(GMT+03:00) Moscow, St. Petersburg, Volgograd',
                '(GMT+03:00) Nairobi',
                '(GMT+03:30) Tehran',
                '(GMT+04:00) Abu Dhabi, Muscat',
                '(GMT+04:00) Baku',
                '(GMT+04:00) Tbilisi',
                '(GMT+04:00) Yerevan',
                '(GMT+04:30) Kabul',
                '(GMT+05:00) Islamabad, Karachi',
                '(GMT+05:00) Tashkent',
                '(GMT+05:30) Chennai, Kolkata, Mumbai, New Delhi',
                '(GMT+05:45) Kathmandu',
                '(GMT+06:00) Astana',
                '(GMT+06:00) Dhaka',
                '(GMT+06:30) Yangon (Rangoon)',
                '(GMT+07:00) Bangkok, Hanoi, Jakarta',
                '(GMT+08:00) Beijing, Chongqing, Hong Kong, Urumqi',
                '(GMT+08:00) Kuala Lumpur, Singapore',
                '(GMT+08:00) Perth',
                '(GMT+08:00) Taipei',
                '(GMT+09:00) Osaka, Sapporo, Tokyo',
                '(GMT+09:00) Seoul',
                '(GMT+09:30) Adelaide',
                '(GMT+09:30) Darwin',
                '(GMT+10:00) Brisbane',
                '(GMT+10:00) Canberra, Melbourne, Sydney',
                '(GMT+10:00) Guam, Port Moresby',
                '(GMT+10:00) Hobart',
                '(GMT+11:00) Magadan, Solomon Is., New Caledonia',
                '(GMT+12:00) Auckland, Wellington',
                '(GMT+12:00) Fiji',
                '(GMT+13:00) Nuku\'alofa',
              ].map((timezone) => (
                <SelectItem key={timezone} value={timezone} className="py-2">
                  <div className="flex items-center">
                    <span className="font-medium">{timezone.split(') ')[1]}</span>
                    <span className="ml-2 text-muted-foreground">
                      {timezone.split(') ')[0]})
                    </span>
                  </div>
                </SelectItem>
              ))}
            </SelectContent>
          </Select>
        </div>
      </div>
    </div>
  )

  const renderAccessSetup = () => (
    <div className="px-6 pb-6">
      <div className="space-y-6">
        <div>
          <Label className="text-sm font-medium text-gray-900 mb-3 block">Access Type</Label>
          <div className="grid grid-cols-3 gap-2">
            {["Public", "Token-Gated", "Private"].map((type) => (
              <Button
                key={type}
                variant={formData.accessType === type ? "default" : "outline"}
                className={`${formData.accessType === type
                  ? "bg-purple-600 hover:bg-purple-700 text-white"
                  : "bg-transparent text-gray-600 hover:bg-gray-50"
                  }`}
                onClick={() => setFormData({ ...formData, accessType: type })}
              >
                {type}
              </Button>
            ))}
          </div>
        </div>

        <div>
          <div className="flex items-center gap-2 mb-1">
            <Label className="text-sm font-medium text-gray-900">Max Participant</Label>
            <Info className="w-4 h-4 text-gray-400" />
            <span className="text-sm text-gray-500">(Optional)</span>
          </div>
          <Input
            placeholder="Set max capacity..."
            value={formData.maxParticipants}
            onChange={(e) => setFormData({ ...formData, maxParticipants: e.target.value })}
            className="mt-1"
          />
        </div>
      </div>
    </div>
  )

  const renderPOAPSetup = () => (
    <div className="px-6 pb-6">
      <div className="space-y-6">
        <div className="flex items-center justify-between p-4 bg-gray-50 rounded-lg">
          <div className="flex items-center gap-3">
            <Award className="w-5 h-5 text-gray-700" />
            <span className="font-medium text-gray-900">Enable Proof of Attendance</span>
          </div>
          <Switch
            checked={formData.proofOfAttendance}
            onCheckedChange={(checked) => setFormData({ ...formData, proofOfAttendance: checked })}
          />
        </div>

        <p className="text-sm text-gray-600 -mt-2">
          Automatically reward attendees with a collectible badge for joining this session.
        </p>

        <div>
          <div className="flex items-center gap-2 mb-1">
            <Label className="text-sm font-medium text-gray-900">Claim Method</Label>
            <Info className="w-4 h-4 text-gray-400" />
          </div>
          <Select
            value={formData.claimMethod}
            onValueChange={(value) => setFormData({ ...formData, claimMethod: value })}
          >
            <SelectTrigger>
              <SelectValue />
            </SelectTrigger>
            <SelectContent>
              <SelectItem value="Auto-mint">Auto-mint</SelectItem>
              <SelectItem value="Manual-claim">Manual-claim</SelectItem>
            </SelectContent>
          </Select>
        </div>

        <div>
          <Label className="text-sm font-medium text-gray-900">Unlock NFT Event Link</Label>
          <Input
            placeholder="https://app.unlock-protocol.com/locks/..."
            value={formData.unlockEventLink || ''}
            onChange={(e) => setFormData({ ...formData, unlockEventLink: e.target.value })}
            className="mt-1"
          />
        </div>

        <div>
          <Label className="text-sm font-medium text-gray-900">Huddle01 Video Link</Label>
          <Input
            placeholder="https://huddle01.com/..."
            value={formData.huddle01Link || ''}
            onChange={(e) => setFormData({ ...formData, huddle01Link: e.target.value })}
            className="mt-1"
          />
        </div>

        <div className="grid grid-cols-2 gap-4">
          <div>
            <Label htmlFor="claimOpens" className="text-sm font-medium text-gray-900">Claim Opens</Label>
            <Input
              id="claimOpens"
              type="date"
              value={formData.claimOpens}
              onChange={(e) => setFormData({ ...formData, claimOpens: e.target.value })}
              className="mt-1"
            />
          </div>
          <div>
            <Label htmlFor="claimCloses" className="text-sm font-medium text-gray-900">Claim Closes</Label>
            <Input
              id="claimCloses"
              type="date"
              value={formData.claimCloses}
              onChange={(e) => setFormData({ ...formData, claimCloses: e.target.value })}
              className="mt-1"
            />
          </div>
        </div>

        <div>
          <div className="flex items-center gap-2 mb-1">
            <Label className="text-sm font-medium text-gray-900">Attendance Requirement</Label>
            <Info className="w-4 h-4 text-gray-400" />
          </div>
          <Select
            value={formData.attendanceRequirement}
            onValueChange={(value) => setFormData({ ...formData, attendanceRequirement: value })}
          >
            <SelectTrigger>
              <SelectValue />
            </SelectTrigger>
            <SelectContent>
              <SelectItem value="15 mins">15 mins</SelectItem>
              <SelectItem value="30 mins">30 mins</SelectItem>
              <SelectItem value="45 mins">45 mins</SelectItem>
              <SelectItem value="60 mins">60 mins</SelectItem>
            </SelectContent>
          </Select>
        </div>
      </div>
    </div>
  )

  const renderReview = () => (
    <div className="px-6 pb-6">
      <div className="space-y-6">
        {/* Session Info Summary */}
        <div className="bg-gray-50 rounded-lg p-4">
          <h3 className="font-medium text-gray-900 mb-3">Session Info</h3>
          <div className="space-y-2">
            <div className="text-sm">
              <span className="text-gray-600 font-medium">Title:</span>{' '}
              <span className="text-gray-900">{formData.title || 'Not specified'}</span>
            </div>
            <div className="text-sm">
              <span className="text-gray-600 font-medium">Description:</span>{' '}
              <span className="text-gray-900">{formData.description || 'Not specified'}</span>
            </div>
            <div className="text-sm">
              <span className="text-gray-600 font-medium">Type:</span>{' '}
              <span className="text-gray-900">{formData.sessionType}</span>
            </div>
            <div className="text-sm">
              <span className="text-gray-600 font-medium">Date & Time:</span>{' '}
              <span className="text-gray-900">
                {formData.date} • {formData.startTime} - {formData.endTime} ({formData.timezone})
              </span>
            </div>
          </div>
        </div>

        {/* Access Summary */}
        <div className="bg-gray-50 rounded-lg p-4">
          <h3 className="font-medium text-gray-900 mb-3">Access</h3>
          <div className="space-y-2">
            <div className="text-sm">
              <span className="text-gray-600 font-medium">Access Type:</span>{' '}
              <span className="text-gray-900">{formData.accessType}</span>
            </div>
            {formData.accessType === 'Public' && formData.maxParticipants && (
              <div className="text-sm">
                <span className="text-gray-600 font-medium">Max Participants:</span>{' '}
                <span className="text-gray-900">{formData.maxParticipants}</span>
              </div>
            )}
          </div>
        </div>

        {/* Proof of Attendance Summary */}
        {formData.proofOfAttendance && (
          <div className="bg-gray-50 rounded-lg p-4">
            <h3 className="font-medium text-gray-900 mb-3">Proof of Attendance</h3>
            <div className="space-y-2">
              <div className="text-sm">
                <span className="text-gray-600 font-medium">Status:</span>{' '}
                <span className="text-gray-900">Enabled</span>
              </div>
              <div className="text-sm">
                <span className="text-gray-600 font-medium">Claim Method:</span>{' '}
                <span className="text-gray-900">{formData.claimMethod}</span>
              </div>
              {formData.nftTitle && (
                <div className="text-sm">
                  <span className="text-gray-600 font-medium">Session Title:</span>{' '}
                  <span className="text-gray-900">{formData.nftTitle}</span>
                </div>
              )}
              <div className="text-sm">
                <span className="text-gray-600 font-medium">Attendance Requirement:</span>{' '}
                <span className="text-gray-900">{formData.attendanceRequirement}</span>
              </div>
              {(formData.claimOpens || formData.claimCloses) && (
                <div className="text-sm">
                  <span className="text-gray-600 font-medium">Claim Period:</span>{' '}
                  <span className="text-gray-900">
                    {formData.claimOpens || 'Not specified'} to {formData.claimCloses || 'Not specified'}
                  </span>
                </div>
              )}
              {formData.unlockEventLink && (
                <div className="text-sm">
                  <span className="text-gray-600 font-medium">Unlock NFT Event Link:</span>{' '}
                  <span className="text-gray-900">{formData.unlockEventLink}</span>
                </div>
              )}
              {formData.huddle01Link && (
                <div className="text-sm">
                  <span className="text-gray-600 font-medium">Huddle01 Video Link:</span>{' '}
                  <span className="text-gray-900">{formData.huddle01Link}</span>
                </div>
              )}
            </div>
          </div>
        )}
      </div>
    </div>
  )

  const renderCurrentStep = () => {
    switch (currentStep) {
      case 1:
        return renderSessionInfo()
      case 2:
        return renderAccessSetup()
      case 3:
        return renderPOAPSetup()
      case 4:
        return renderReview()
      default:
        return renderSessionInfo()
    }
  }

  useEffect(() => {
    if (open && existingSession) {
      setFormData({
        title: existingSession.title || "",
        description: existingSession.description || "",
        sessionType: existingSession.sessionType || "Web3 Education",
        date: existingSession.date || "March, 4th, 2025",
        startTime: existingSession.startTime || "10:40 am",
        endTime: existingSession.endTime || "11:40 am",
        duration: existingSession.duration || "60 mins",
        timezone: existingSession.timezone || "(GMT+01:00) Central European Standard Time",
        accessType: existingSession.accessType || "Public",
        maxParticipants: existingSession.maxParticipants || "100",
        proofOfAttendance: existingSession.proofOfAttendance ?? true,
        claimMethod: existingSession.claimMethod || "Auto-mint",
        nftTitle: existingSession.nftTitle || "",
        claimOpens: existingSession.claimOpens || "",
        claimCloses: existingSession.claimCloses || "",
        attendanceRequirement: existingSession.attendanceRequirement || "30 mins",
        unlockEventLink: existingSession.unlockEventLink || "",
        huddle01Link: existingSession.huddle01Link || "",
      })
    }
  }, [open, existingSession])

  return (
    <>
      {renderNotification()}
      <Dialog open={open} onOpenChange={onOpenChange}>
        <DialogContent className="max-w-2xl max-h-[90vh] overflow-y-auto p-0">
          {/* Header with DialogTitle */}
          <div className="flex items-center justify-between p-6 pb-0">
            <DialogTitle className="text-xl font-semibold text-gray-900">{mode === 'edit' ? 'Edit Session' : 'Create New Session'}</DialogTitle>
          </div>

          {/* Step Indicator */}
          {renderStepIndicator()}

          {/* Step Content */}
          {renderCurrentStep()}

          {/* Footer */}
          <div className="flex items-center justify-between p-6 pt-2 border-t">
            <Button variant="outline" onClick={handleBack} disabled={currentStep === 1} className="bg-transparent">
              Back
            </Button>

            <div className="flex gap-3">
              <Button variant="outline" className="bg-transparent" onClick={currentStep === 4 ? handleSaveDraft : handleNext} disabled={isSubmitting}>
                Save Draft
              </Button>
              <Button
                onClick={currentStep === 4 ? handleGoLive : handleNext}
                className={`${isBetaTester ? 'bg-purple-600 hover:bg-purple-700' : 'bg-gray-400 cursor-not-allowed'}`}
                disabled={!isBetaTester || isSubmitting}
              >
                {isSubmitting ? (
                  'Creating...'
                ) : currentStep === 4 ? (
                  isBetaTester ? (mode === 'edit' ? 'Update & Unlock As Beta Tester' : 'Unlock As Beta Tester') : 'Unlock As Beta Tester'
                ) : (
                  'Continue'
                )}
              </Button>
            </div>
          </div>
        </DialogContent>
      </Dialog>
    </>
  )
}<|MERGE_RESOLUTION|>--- conflicted
+++ resolved
@@ -1031,17 +1031,10 @@
   const [isSubmitting, setIsSubmitting] = useState(false)
 
   const user = useAppSelector((state) => state.authV2.user);
-<<<<<<< HEAD
-  const betaTesters = ['kara@si3.space', 'imhaseeb8@gmail.com', 'shayanabbasi006@gmail.com'];
-
-  const isBetaTester = betaTesters.includes(user?.email);
-
-=======
   // const isBetaTester = user?.email === 'kara@si3.space';
   const isBetaTester = user?.email === 'codingfectum@gmail.com' || 'kara@si3.space' || 'imhaseeb8@gmail.com' //'shayanabbasi006@gmail.com';
   console.log("User email:", user?.email, "Is beta tester:", isBetaTester);
   
->>>>>>> dbff1bf4
   // Populate form data when editing existing session
   useEffect(() => {
     if (mode === 'edit' && existingSession && open) {
